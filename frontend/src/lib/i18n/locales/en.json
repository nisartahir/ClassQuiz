--- conflicted
+++ resolved
@@ -1,113 +1,4 @@
 {
-<<<<<<< HEAD
-	"index_page": {
-		"slogan": "The open-source quiz-platform!",
-		"meta": {
-			"description": "ClassQuiz is a quiz app like KAHOOT! for students, which is open source and free to use",
-			"title": "Home"
-		},
-		"features_description": {
-			"1": "ClassQuiz is a quiz-platform that allows you to create and manage quizzes.",
-			"2": "The main feature is a KAHOOT!-import function that allows you to import quizzes from KAHOOT!-quizzes."
-		}
-	},
-	"overview_page": {
-		"created_at": "Created at",
-		"question_count": "Question count"
-	},
-	"edit_page": {
-		"success_update_title": "Successfully updated quiz!",
-		"success_update_body": "Updated the quiz successfully!"
-	},
-	"create_page": {
-		"success": {
-			"title": "Successfully created quiz!",
-			"body": "Created the quiz successfully!"
-		}
-	},
-	"register_page": {
-		"greeting": "Nice to meet you!",
-		"create_account": "Create account",
-		"forgot_password?": "Forgot password?",
-		"already_have_account?": "Already have an account?"
-	},
-	"login_page": {
-		"welcome_back": "Welcome back!",
-		"login_or_create_account": "Login or create an account",
-		"already_have_account": "Don't have an account?",
-		"modal": {
-			"success": {
-				"success_check_mail": "Login Succeded! Check your mailbox!",
-				"success": "Login Succeded!",
-				"description": {
-					"success_check_mail": "Please check your mailbox, since you should have received a mail, with a link you can click to login.",
-					"success": "You've successfully logged in!"
-				}
-			},
-			"error": {
-				"wrong_creds": "Wrong email or password!",
-				"unexpected": "Unexpected error!",
-				"description": {
-					"wrong_creds": "Please make sure that your password and your email are correct!",
-					"unexpected": "There was the good old unexpected error!"
-				}
-			}
-		}
-	},
-	"words": {
-		"question": "Question",
-		"answer": "Answer",
-		"stats": "Stats",
-		"features": "Features",
-		"login": "Login",
-		"email": "Email",
-		"username": "Username",
-		"password": "Password",
-		"play": "Play",
-		"edit": "Edit",
-		"delete": "Delete",
-		"public": "Public",
-		"start": "Start",
-		"create": "Create",
-		"import": "Import",
-		"logout": "Logout",
-		"title": "Title",
-		"url": "URL",
-		"submit": "Submit",
-		"connect": "Connect",
-		"pin": "PIN",
-		"kick": "Kick",
-		"register": "Register",
-		"docs": "Docs",
-		"close": "Close",
-		"save": "Save",
-		"description": "Description",
-		"image": "Image",
-		"settings": "Settings",
-		"repeat_password": "Repeat password"
-	},
-	"editor": {
-		"time_in_seconds": "Time in seconds",
-		"right_or_true?": "Right?",
-		"add_new_answer": "Add new answer",
-		"add_new_question": "Add new question",
-		"delete_question": "Delete question",
-		"delete_answer": "Delete answer"
-	},
-	"import_page": {
-		"need_help": "Need help?",
-		"visit_docs": "Visit the documentation"
-	},
-	"admin_page": {
-		"already_registered_as_admin": "There is already an admin registered for this game.",
-		"start_game": "Start game",
-		"time_left": "Time left",
-		"get_results": "Get results"
-	},
-	"password_reset_page": {
-		"reset_password": "Reset password"
-	}
-=======
     "index_page": {
         "slogan": "The open-source quiz-platform!",
         "meta": {
@@ -216,5 +107,4 @@
     "password_reset_page": {
         "reset_password": "Reset password"
     }
->>>>>>> f54d3ac9
 }