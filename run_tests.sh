--- conflicted
+++ resolved
@@ -13,37 +13,11 @@
 }
 
 init() {
-<<<<<<< HEAD
-  mkdir /tmp/storage
-  $CONTAINER_BIN compose -f docker-compose.dev.yml up -d
-  sleep 2
-=======
   if [ ! -d /tmp/storage ]; then
     mkdir /tmp/storage
   fi
-
-  $CONTAINER_BIN volume exists classquiz_db_data
-  if [ ! $? ]; then
-    $CONTAINER_BIN volume create classquiz_db_data
-  fi
-
-  #Check Linux distribution, which is necessary for using Redis
-  SYSINFO=$(uname -rv)
-  CONTAINER_REDIS=""
-  if [[ ${SYSINFO} == *"Ubuntu"* ]]; then
-    CONTAINER_REDIS=redis:buster
-  elif [[ ${SYSINFO} == *"Alpine"* ]]; then
-    CONTAINER_REDIS=redis:alpine
-  else
-    echo "Warning. Defaulting to Alpine Redis. If Redis error follows, please add your Linux distribution. Then make this script addition your first Class Quiz contribution! We will appreciate it!"
-    CONTAINER_REDIS=redis:alpine
-  fi
-
-  $CONTAINER_BIN run --rm -d -p 6379:6379 --name test_redis $CONTAINER_REDIS
-  $CONTAINER_BIN run -it --rm -d -p 7700:7700 --name test_meili docker.io/getmeili/meilisearch:v0.28.0
-  $CONTAINER_BIN run --name classquiz_db -p 5432:5432 --rm -d -e POSTGRES_PASSWORD=mysecretpassword -v classquiz_db_data:/var/lib/postgresql/data -e POSTGRES_DB=classquiz docker.io/postgres
-  sleep 1
->>>>>>> f630ed6a
+  $CONTAINER_BIN compose -f docker-compose.dev.yml up -d
+  sleep 2
   pipenv run alembic upgrade head
 }
 
@@ -58,7 +32,7 @@
   ;;
 prepare)
   stop
-  $CONTAINER_BIN volume rm cclassquiz_db
+  $CONTAINER_BIN volume rm classquiz_db
   init
   ;;
 *)
